--- conflicted
+++ resolved
@@ -97,14 +97,9 @@
     ρ_fourier = r_to_G(basis, total_density(ρ))
 
     # energy = sum of form_factor(G) * struct_factor(G) * rho(G)
-<<<<<<< HEAD
     # where struct_factor(G) = cis(-2π G⋅r)
     # forces = [zero(Vec3{T}) for _ in 1:length(model.positions)]
     forces = Zygote.Buffer(zero(model.positions))
-=======
-    # where struct_factor(G) = e^{-i G·r}
-    forces = [zero(Vec3{T}) for _ in 1:length(model.positions)]
->>>>>>> 4e8b4ba2
     for group in model.atom_groups
         element = model.atoms[first(group)]
         form_factors = [Complex{T}(local_potential_fourier(element, norm(G)))
