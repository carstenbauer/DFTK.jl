## Local potentials. Can be provided from external potentials, or from `model.atoms`.

# a local potential term. Must have the field `potential_values`, storing the
# potential in real space on the grid. If the potential is different in the α and β
# components then it should be a 4d-array with the last axis running over the
# two spin components.
abstract type TermLocalPotential <: Term end

<<<<<<< HEAD
@timing "ene_ops: local" function ene_ops(term::TermLocalPotential, ψ, occ; ρ=nothing, kwargs...)
    basis = term.basis
    T = eltype(basis)

    potview(data, spin) = ndims(data) == 4 ? (@view data[:, :, :, spin]) : data
    ops = [RealSpaceMultiplication(basis, kpoint, potview(term.potential, kpoint.spin))
           for kpoint in basis.kpoints]
    if !isnothing(ρ)
        E = sum(total_density(ρ) .* term.potential) * term.basis.dvol
=======
@timing "ene_ops: local" function ene_ops(term::TermLocalPotential,
                                          basis::PlaneWaveBasis{T}, ψ, occ; kwargs...) where {T}
    potview(data, spin) = ndims(data) == 4 ? (@view data[:, :, :, spin]) : data
    ops = [RealSpaceMultiplication(basis, kpt, potview(term.potential_values, kpt.spin))
           for kpt in basis.kpoints]
    if :ρ in keys(kwargs)
        E = sum(total_density(kwargs[:ρ]) .* term.potential_values) * basis.dvol
>>>>>>> 73cdc3dc
    else
        E = T(Inf)
    end

    (E=E, ops=ops)
end

## External potentials

struct TermExternal <: TermLocalPotential
    potential_values::AbstractArray
end

"""
External potential from an analytic function `V` (in cartesian coordinates).
No low-pass filtering is performed.
"""
struct ExternalFromReal
    potential::Function
end

function (external::ExternalFromReal)(basis::PlaneWaveBasis)
    TermExternal(external.potential.(r_vectors_cart(basis)))
end

"""
External potential from the (unnormalized) Fourier coefficients `V(G)`
G is passed in cartesian coordinates
"""
struct ExternalFromFourier
    potential::Function
end
function (external::ExternalFromFourier)(basis::PlaneWaveBasis)
    unit_cell_volume = basis.model.unit_cell_volume
    pot_fourier = [complex(external.potential(G) / sqrt(unit_cell_volume))
                   for G in G_vectors_cart(basis)]
    pot_real = G_to_r(basis, pot_fourier)
    TermExternal(real(pot_real))
end



## Atomic local potential

struct TermAtomicLocal <: TermLocalPotential
    potential_values::AbstractArray
end

"""
Atomic local potential defined by `model.atoms`.
"""
struct AtomicLocal end
function (::AtomicLocal)(basis::PlaneWaveBasis{T}) where {T}
    model = basis.model

    # pot_fourier is <e_G|V|e_G'> expanded in a basis of e_{G-G'}
    # Since V is a sum of radial functions located at atomic
    # positions, this involves a form factor (`local_potential_fourier`)
    # and a structure factor e^{-i Gr}

    pot_fourier = zeros(Complex{T}, basis.fft_size)
    for (iG, G) in enumerate(G_vectors(basis))
        pot = zero(T)
        for (elem, positions) in model.atoms
            form_factor::T = local_potential_fourier(elem, norm(model.recip_lattice * G))
            for r in positions
                pot += cis(-2T(π) * dot(G, r)) * form_factor
            end
        end
        pot_fourier[iG] = pot / sqrt(model.unit_cell_volume)
    end

    pot_real = G_to_r(basis, pot_fourier)
    TermAtomicLocal(real(pot_real))
end

@timing "forces: local" function compute_forces(::TermAtomicLocal,
                                                basis::PlaneWaveBasis{T},
                                                ψ, occ; ρ, kwargs...) where {T}
    atoms = basis.model.atoms
    recip_lattice = basis.model.recip_lattice
    unit_cell_volume = basis.model.unit_cell_volume
    ρ_fourier = r_to_G(basis, total_density(ρ))

    # energy = sum of form_factor(G) * struct_factor(G) * rho(G)
    # where struct_factor(G) = cis(-2π G⋅r)
    forces = [zeros(Vec3{T}, length(positions)) for (el, positions) in atoms]
    for (iel, (el, positions)) in enumerate(atoms)
        form_factors = [Complex{T}(local_potential_fourier(el, norm(recip_lattice * G)))
                        for G in G_vectors(basis)]

        for (ir, r) in enumerate(positions)
            forces[iel][ir] = _force_local_internal(basis, ρ_fourier, form_factors, r)
        end
    end
    forces
end

# function barrier to work around various type instabilities
function _force_local_internal(basis, ρ_fourier, form_factors, r)
    T = real(eltype(ρ_fourier))
    f = zero(Vec3{T})
    for (iG, G) in enumerate(G_vectors(basis))
        f -= real(conj(ρ_fourier[iG])
                  .* form_factors[iG]
                  .* cis(-2T(π) * dot(G, r))
                  .* (-2T(π)) .* G .* im
                  ./ sqrt(basis.model.unit_cell_volume))
    end
    f
end<|MERGE_RESOLUTION|>--- conflicted
+++ resolved
@@ -6,17 +6,6 @@
 # two spin components.
 abstract type TermLocalPotential <: Term end
 
-<<<<<<< HEAD
-@timing "ene_ops: local" function ene_ops(term::TermLocalPotential, ψ, occ; ρ=nothing, kwargs...)
-    basis = term.basis
-    T = eltype(basis)
-
-    potview(data, spin) = ndims(data) == 4 ? (@view data[:, :, :, spin]) : data
-    ops = [RealSpaceMultiplication(basis, kpoint, potview(term.potential, kpoint.spin))
-           for kpoint in basis.kpoints]
-    if !isnothing(ρ)
-        E = sum(total_density(ρ) .* term.potential) * term.basis.dvol
-=======
 @timing "ene_ops: local" function ene_ops(term::TermLocalPotential,
                                           basis::PlaneWaveBasis{T}, ψ, occ; kwargs...) where {T}
     potview(data, spin) = ndims(data) == 4 ? (@view data[:, :, :, spin]) : data
@@ -24,7 +13,6 @@
            for kpt in basis.kpoints]
     if :ρ in keys(kwargs)
         E = sum(total_density(kwargs[:ρ]) .* term.potential_values) * basis.dvol
->>>>>>> 73cdc3dc
     else
         E = T(Inf)
     end
