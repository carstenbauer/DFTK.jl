--- conflicted
+++ resolved
@@ -1,24 +1,14 @@
-# Control whether timings are enabled or not, by default yes
-<<<<<<< HEAD
+# # Control whether timings are enabled or not, by default yes
+# # Note: TimerOutputs is not thread-safe, so do not use `@timeit`
+# # or `@timing` in threaded regions unless you know what you are doing.
 # if get(ENV, "DFTK_TIMING", "1") == "1"
-#     timer_enabled() = :parallel
-# elseif ENV["DFTK_TIMING"] == "all"
-#     timer_enabled() = :all
+#     timer_enabled() = true
 # else
-#     timer_enabled() = :none
+#     timer_enabled() = false
 # end
 
 # temporarily disable all timers for Zygote (try-catch not supported) TODO re-enable
-timer_enabled() = :none
-=======
-# Note: TimerOutputs is not thread-safe, so do not use `@timeit`
-# or `@timing` in threaded regions unless you know what you are doing.
-if get(ENV, "DFTK_TIMING", "1") == "1"
-    timer_enabled() = true
-else
-    timer_enabled() = false
-end
->>>>>>> 53054845
+timer_enabled() = false
 
 """TimerOutput object used to store DFTK timings."""
 const timer = TimerOutput()
