--- conflicted
+++ resolved
@@ -115,13 +115,8 @@
         end
         map(pswfc -> pswfc["occupation"], pswfcs_l)
     end
-<<<<<<< HEAD
-    
+
     r2_4π_ρion = pseudo["total_charge_density"]
-=======
-
-    rhoatom = pseudo["total_charge_density"]
->>>>>>> f4946870
 
     if pseudo["header"]["core_correction"]
         ρcore = pseudo["core_charge_density"]
